--- conflicted
+++ resolved
@@ -12,13 +12,11 @@
 documentation = "https://docs.rs/micro_types"
 
 # See more keys and their definitions at https://doc.rust-lang.org/cargo/reference/manifest.html
-<<<<<<< HEAD
+
 [[example]]
 name = "2services"
 path = "examples/2services.rs"
 
-=======
->>>>>>> 30dae85b
 [lib]
 name = "types"
 
